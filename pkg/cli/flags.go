--- conflicted
+++ resolved
@@ -112,7 +112,10 @@
 			continue
 		}
 
-<<<<<<< HEAD
+		if deprecatedVal == "true" {
+			deprecatedFields = append(deprecatedFields, nameVal)
+		}
+
 		for old, n := range o.replacements {
 			descVal = strings.ReplaceAll(descVal, old, n)
 		}
@@ -121,13 +124,6 @@
 			flagSet.Var(new(arrayFlags), nameVal, descVal)
 			continue
 		}
-=======
-		if deprecatedVal == "true" {
-			deprecatedFields = append(deprecatedFields, nameVal)
-		}
-
-		descVal = strings.ReplaceAll(descVal, "<supportedProfilers>", supportedSpies)
->>>>>>> 351586df
 
 		switch field.Type {
 		case reflect.TypeOf([]string{}):
